--- conflicted
+++ resolved
@@ -20,11 +20,7 @@
 
 	//go:embed assets/dcgm-exporter.yaml
 	DCGMExporterManifest []byte
-<<<<<<< HEAD
 
 	//go:embed assets/cloudwatch-agent.yaml
 	CloudWatchAgentManifest []byte
-
-=======
->>>>>>> 10585363
 )