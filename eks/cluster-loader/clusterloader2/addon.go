--- conflicted
+++ resolved
@@ -70,29 +70,8 @@
 	}
 
 	// Wait for job to complete -- 2 hours because larger tests take a very long time.
-<<<<<<< HEAD
 	ctx, cancel := context.WithTimeout(context.Background(), 2*time.Hour)
 	defer cancel()
-	job := &v1.Job{}
-	for job.Status.Succeeded < 1 {
-		job, err = c.K8sClient.KubernetesClientSet().
-			BatchV1().
-			Jobs("clusterloader2").
-			Get(ctx, "clusterloader2", metav1.GetOptions{})
-		if err != nil {
-			if errors.IsTimeout(err) {
-				err = retry.OnError(retry.DefaultRetry, errors.IsTimeout, func() error {
-					job, err = c.K8sClient.KubernetesClientSet().
-						BatchV1().
-						Jobs("clusterloader2").
-						Get(ctx, "clusterloader2", metav1.GetOptions{})
-					return fmt.Errorf("failed to get cl2 job (%v)", err)
-				})
-			} else if !errors.IsTimeout(err) {
-				return fmt.Errorf("failed to get cl2 job (%v)", err)
-			}
-=======
-	ctx, _ := context.WithTimeout(context.Background(), 2*time.Hour)
 	job := &v1.Job{}
 	for job.Status.Succeeded < 1 {
 		if err := retry.OnError(retry.DefaultRetry, errors.IsTimeout, func() (err error) {
@@ -100,7 +79,6 @@
 			return err
 		}); err != nil {
 			return fmt.Errorf("failed to get cl2 job (%v)", err)
->>>>>>> d4ccb586
 		}
 		time.Sleep(10 * time.Second)
 	}
