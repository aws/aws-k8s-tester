<<<<<<< HEAD
# Constants
# Currently set to 1 namespace.
{{$NAMESPACES := DefaultParam .NAMESPACES 5}}
{{$PODS_PER_NODE := DefaultParam .PODS_PER_NODE 10}}
{{$QPS := DefaultParam .QPS 20}}
{{$POD_GROUP_LABEL := DefaultParam .POD_GROUP_LABEL "cluster-loader"}}
{{$REPLICAS := DefaultParam .REPLICAS 20}}
# Adjust the following two for your cluster -
=======
##### Constants; these shouldn't typically be configured #####
{{ $NAMESPACES := DefaultParam .NAMESPACES 10}}
# CLIENT_QPS from the clusterloader2 client to the Kubernetes API Server
# Keep this value reasonably low to avoid the case where your test is bottlenecked on client throughput.
{{ $CLIENT_QPS := DefaultParam .CLIENT_QPS 1 }}

# Pods per second should not exceed Kubernetes Control Plane limits.
{{ $PODS_PER_SECOND := DefaultParam .PODS_PER_SECOND 20 }}

# NODE_CPU is the amount of schedulable cpu on the nodes
>>>>>>> efcdefcb
# kubectl get node -o json | jq -r ".items[].status.allocatable.cpu"
{{ $NODE_CPU := DefaultParam .NODE_CPU 1 }}

# NODE_MEMORY_MB is the amount of schedulable memory on the nodes, represented in MB.
# kubectl get node -o json | jq -r ".items[].status.allocatable.memory"
{{ $NODE_MEMORY_MB := DefaultParam .NODE_MEMORY_MB 3840 }}

# PODS_PER_DEPLOYMENT is the number of pods in each deployment
# This value is used to drive PODS_PER_SECOND
{{ $PODS_PER_DEPLOYMENT := DivideFloat $PODS_PER_SECOND $CLIENT_QPS }}


<<<<<<< HEAD
# Variables
{{$NODES_PER_NAMESPACE := DivideInt .Nodes $NAMESPACES}}
{{$PODS_PER_NAMESPACE := MultiplyInt $PODS_PER_NODE $NODES_PER_NAMESPACE}}
{{$TOTAL_PODS := MultiplyInt $PODS_PER_NODE (MultiplyInt $NODES_PER_NAMESPACE $NAMESPACES)}}
{{$PODS_PER_REPLICA := DivideInt $TOTAL_PODS $REPLICAS}}
{{$REPLICAS_PER_NAMESPACE := DivideInt $REPLICAS $NAMESPACES}}
=======
{{ $POD_GROUP_LABEL := DefaultParam .POD_GROUP_LABEL "cluster-loader" }}

##### Test Parameters, these variables are used to drive our test cases #####
>>>>>>> efcdefcb

# NODES is the total number of nodes for the test. It is passed in by clusterloader2 command line arguments.
{{ $NODES := .Nodes }}

# PODS_PER_NODE determines the average pod density for nodes
{{ $PODS_PER_NODE := DefaultParam .PODS_PER_NODE 10 }}

##### Computed, these are not configurable and are only used in our template #####
# TOTAL_PODS to be created in the test.
{{ $TOTAL_PODS := MultiplyInt $NODES $PODS_PER_NODE }}

{{ $DEPLOYMENTS := DivideFloat $TOTAL_PODS $PODS_PER_DEPLOYMENT }}
{{ $DEPLOYMENTS_PER_NAMESPACE := DivideFloat $DEPLOYMENTS $NAMESPACES }}

# Pod Resources ensure that the scheduler correctly schedules PODS_PER_NODE.
{{ $POD_CPU_MILLIS := DivideFloat (MultiplyFloat $NODE_CPU .9) $PODS_PER_NODE }}
{{ $POD_MEMORY_MB := DivideFloat (MultiplyFloat $NODE_MEMORY_MB .9) $PODS_PER_NODE }}

name: simple-bring-up
namespace:
  number: {{ $NAMESPACES }}
tuningSets:
- name: uniform-qps
  qpsLoad:
    qps: {{ $CLIENT_QPS }}

steps:
- name: start-measurements
  measurements:
  - Identifier: ScaleUpTimer
    Method: Timer
    Params:
      action: start
      label: scale-up-time
  - Identifier: PodStartupLatency
    Method: PodStartupLatency
    Params:
      action: start
      labelSelector: group = {{$POD_GROUP_LABEL}}
      #Set to a high number because default is 5s. Will fail if p99 > 5s
      threshold: 1h
  - Identifier: SchedulingThroughput
    Method: SchedulingThroughput
    Params:
      action: start
      labelSelector: group = {{$POD_GROUP_LABEL}}

- name: create-pods
  phases:
    - namespaceRange:
        min: 1
<<<<<<< HEAD
        max: {{$NAMESPACES}}
      replicasPerNamespace: {{$REPLICAS_PER_NAMESPACE}}
=======
        max: {{ $NAMESPACES }}
      replicasPerNamespace: {{ $DEPLOYMENTS_PER_NAMESPACE }}
>>>>>>> efcdefcb
      tuningSet: uniform-qps
      objectBundle:
        - basename: deployment
          objectTemplatePath: deployment.yaml
          templateFillMap:
<<<<<<< HEAD
            Replicas: {{$PODS_PER_REPLICA}}
            Group: {{$POD_GROUP_LABEL}}
            CpuRequest: {{$POD_CPU_MILLI}}m
            MemoryRequest: {{$POD_MEMORY_MB}}M
=======
            Replicas: {{ $PODS_PER_DEPLOYMENT }}
            Group: {{ $POD_GROUP_LABEL }}
            CpuRequest: {{ $POD_CPU_MILLIS }}m
            MemoryRequest: {{ $POD_MEMORY_MB }}Mi
>>>>>>> efcdefcb

- name: wait-for-scale-up-complete
- measurements:
    - Identifier: WaitingForPods
      Method: WaitForRunningPod
      Params:
        labelSelector: group = {{ $POD_GROUP_LABEL }}
        desiredPodCount: {{ $TOTAL_PODS }}
        timeout: 1h

- name: stop-timing-for-scale-up
- measurements:
    - Identifier: ScaleUpTimer
      Method: Timer
      Params:
        action: stop
        label: scale-up-time
    - Identifier: PodStartupLatency
      Method: PodStartupLatency
      Params:
        action: gather

- name: start-timing-for-scale-down
- measurements:
    - Identifier: ScaleDownTimer
      Method: Timer
      Params:
        action: start
        label: scale-down-time

- name: delete-pods
  phases:
    - namespaceRange:
        min: 1
        max: {{ $NAMESPACES }}
      replicasPerNamespace: 0
      tuningSet: uniform-qps
      objectBundle:
        - basename: deployment
          objectTemplatePath: deployment.yaml

- name: wait-for-scale-down-complete
- measurements:
    - Identifier: WaitingForPods
      Method: WaitForRunningPods
      Params:
        labelSelector: group = {{ $POD_GROUP_LABEL }}
        desiredPodCount: 0
        timeout: 1h

- name: stop-measurements
- measurements:
    - Identifier: ScaleDownTimer
      Method: Timer
      Params:
        action: stop
        label: scale-down-time
    - Identifier: SchedulingThroughput
      Method: SchedulingThroughput
      Params:
        action: gather
        labelSelector: group = {{ $POD_GROUP_LABEL }}<|MERGE_RESOLUTION|>--- conflicted
+++ resolved
@@ -1,13 +1,4 @@
-<<<<<<< HEAD
-# Constants
-# Currently set to 1 namespace.
-{{$NAMESPACES := DefaultParam .NAMESPACES 5}}
-{{$PODS_PER_NODE := DefaultParam .PODS_PER_NODE 10}}
-{{$QPS := DefaultParam .QPS 20}}
-{{$POD_GROUP_LABEL := DefaultParam .POD_GROUP_LABEL "cluster-loader"}}
-{{$REPLICAS := DefaultParam .REPLICAS 20}}
 # Adjust the following two for your cluster -
-=======
 ##### Constants; these shouldn't typically be configured #####
 {{ $NAMESPACES := DefaultParam .NAMESPACES 10}}
 # CLIENT_QPS from the clusterloader2 client to the Kubernetes API Server
@@ -18,7 +9,6 @@
 {{ $PODS_PER_SECOND := DefaultParam .PODS_PER_SECOND 20 }}
 
 # NODE_CPU is the amount of schedulable cpu on the nodes
->>>>>>> efcdefcb
 # kubectl get node -o json | jq -r ".items[].status.allocatable.cpu"
 {{ $NODE_CPU := DefaultParam .NODE_CPU 1 }}
 
@@ -31,18 +21,9 @@
 {{ $PODS_PER_DEPLOYMENT := DivideFloat $PODS_PER_SECOND $CLIENT_QPS }}
 
 
-<<<<<<< HEAD
-# Variables
-{{$NODES_PER_NAMESPACE := DivideInt .Nodes $NAMESPACES}}
-{{$PODS_PER_NAMESPACE := MultiplyInt $PODS_PER_NODE $NODES_PER_NAMESPACE}}
-{{$TOTAL_PODS := MultiplyInt $PODS_PER_NODE (MultiplyInt $NODES_PER_NAMESPACE $NAMESPACES)}}
-{{$PODS_PER_REPLICA := DivideInt $TOTAL_PODS $REPLICAS}}
-{{$REPLICAS_PER_NAMESPACE := DivideInt $REPLICAS $NAMESPACES}}
-=======
 {{ $POD_GROUP_LABEL := DefaultParam .POD_GROUP_LABEL "cluster-loader" }}
 
 ##### Test Parameters, these variables are used to drive our test cases #####
->>>>>>> efcdefcb
 
 # NODES is the total number of nodes for the test. It is passed in by clusterloader2 command line arguments.
 {{ $NODES := .Nodes }}
@@ -94,29 +75,17 @@
   phases:
     - namespaceRange:
         min: 1
-<<<<<<< HEAD
-        max: {{$NAMESPACES}}
-      replicasPerNamespace: {{$REPLICAS_PER_NAMESPACE}}
-=======
         max: {{ $NAMESPACES }}
       replicasPerNamespace: {{ $DEPLOYMENTS_PER_NAMESPACE }}
->>>>>>> efcdefcb
       tuningSet: uniform-qps
       objectBundle:
         - basename: deployment
           objectTemplatePath: deployment.yaml
           templateFillMap:
-<<<<<<< HEAD
-            Replicas: {{$PODS_PER_REPLICA}}
-            Group: {{$POD_GROUP_LABEL}}
-            CpuRequest: {{$POD_CPU_MILLI}}m
-            MemoryRequest: {{$POD_MEMORY_MB}}M
-=======
             Replicas: {{ $PODS_PER_DEPLOYMENT }}
             Group: {{ $POD_GROUP_LABEL }}
             CpuRequest: {{ $POD_CPU_MILLIS }}m
             MemoryRequest: {{ $POD_MEMORY_MB }}Mi
->>>>>>> efcdefcb
 
 - name: wait-for-scale-up-complete
 - measurements:
