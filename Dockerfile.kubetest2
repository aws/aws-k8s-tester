--- conflicted
+++ resolved
@@ -22,13 +22,8 @@
 RUN go test -c ./test/cases/quick -o $GOPATH/bin/e2e-quick
 RUN go test -c ./test/cases/neuron -o $GOPATH/bin/e2e-neuron
 RUN go test -c ./test/cases/nvidia-training -o $GOPATH/bin/e2e-nvidia-training
-<<<<<<< HEAD
+RUN go test -c ./test/cases/nvidia-inference -o $GOPATH/bin/e2e-nvidia-inference
 RUN go test -c ./test/cases/neuron-training -o $GOPATH/bin/e2e-neuron-training
-RUN go test -c ./test/cases/nvidia-inference -o $GOPATH/bin/e2e-nvidia-inference
->>>>>>> aa14d5e8 (Enhance NVIDIA Inference Test Harness, Parameterize GPU Usage, Update CI, and Upgrade PyTorch to v2.5 (#533))
-=======
-RUN go test -c ./test/cases/nvidia-inference -o $GOPATH/bin/e2e-nvidia-inference
->>>>>>> 906b8d9f
 
 FROM public.ecr.aws/amazonlinux/amazonlinux:2
 ARG TARGETOS
