--- conflicted
+++ resolved
@@ -26,16 +26,14 @@
     steps:
     - uses: actions/checkout@v3
     - run: docker build --file e2e2/test/images/nvidia/Dockerfile .
-<<<<<<< HEAD
-  build-bert-training:
-    runs-on: ubuntu-latest
-    steps:
-    - uses: actions/checkout@v3
-    - run: docker build --file e2e2/test/images/bert-training/Dockerfile e2e2/test/images/bert-training
-=======
   build-bert-inference:
     runs-on: ubuntu-latest
     steps:
     - uses: actions/checkout@v3
     - run: docker build --file e2e2/test/images/bert-inference/Dockerfile e2e2/test/images/bert-inference
->>>>>>> f5c18311
+
+  build-bert-training:
+    runs-on: ubuntu-latest
+    steps:
+    - uses: actions/checkout@v3
+    - run: docker build --file e2e2/test/images/bert-training/Dockerfile e2e2/test/images/bert-training