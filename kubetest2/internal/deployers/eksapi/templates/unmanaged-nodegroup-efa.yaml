--- conflicted
+++ resolved
@@ -61,13 +61,10 @@
     !Equals [Ref: InstanceType, p4d.24xlarge]
   IsP5Node:
     !Equals [Ref: InstanceType, p5.48xlarge]
-<<<<<<< HEAD
   IsCapacityReservationIdSet: 
     !Not [!Equals [!Ref CapacityReservationId, ""]]
-=======
   IsUserDataMIMEPart:
     !Equals [true, !Ref UserDataIsMIMEPart]
->>>>>>> 0b6bbd86
 
 Resources:
   EFASecurityGroup:
